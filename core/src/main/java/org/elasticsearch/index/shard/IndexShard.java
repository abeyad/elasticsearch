/*
 * Licensed to Elasticsearch under one or more contributor
 * license agreements. See the NOTICE file distributed with
 * this work for additional information regarding copyright
 * ownership. Elasticsearch licenses this file to you under
 * the Apache License, Version 2.0 (the "License"); you may
 * not use this file except in compliance with the License.
 * You may obtain a copy of the License at
 *
 *    http://www.apache.org/licenses/LICENSE-2.0
 *
 * Unless required by applicable law or agreed to in writing,
 * software distributed under the License is distributed on an
 * "AS IS" BASIS, WITHOUT WARRANTIES OR CONDITIONS OF ANY
 * KIND, either express or implied.  See the License for the
 * specific language governing permissions and limitations
 * under the License.
 */

package org.elasticsearch.index.shard;

import org.apache.lucene.index.CheckIndex;
import org.apache.lucene.index.IndexCommit;
import org.apache.lucene.index.KeepOnlyLastCommitDeletionPolicy;
import org.apache.lucene.index.SnapshotDeletionPolicy;
import org.apache.lucene.index.Term;
import org.apache.lucene.search.QueryCachingPolicy;
import org.apache.lucene.search.UsageTrackingQueryCachingPolicy;
import org.apache.lucene.store.AlreadyClosedException;
import org.apache.lucene.util.IOUtils;
import org.apache.lucene.util.ThreadInterruptedException;
import org.elasticsearch.ElasticsearchException;
import org.elasticsearch.action.admin.indices.flush.FlushRequest;
import org.elasticsearch.action.admin.indices.forcemerge.ForceMergeRequest;
import org.elasticsearch.action.admin.indices.upgrade.post.UpgradeRequest;
import org.elasticsearch.cluster.node.DiscoveryNode;
import org.elasticsearch.cluster.routing.ShardRouting;
import org.elasticsearch.cluster.routing.ShardRoutingState;
import org.elasticsearch.common.Booleans;
import org.elasticsearch.common.Nullable;
import org.elasticsearch.common.io.stream.BytesStreamOutput;
import org.elasticsearch.common.lease.Releasable;
import org.elasticsearch.common.lease.Releasables;
import org.elasticsearch.common.logging.LoggerMessageFormat;
import org.elasticsearch.common.lucene.Lucene;
import org.elasticsearch.common.metrics.MeanMetric;
import org.elasticsearch.common.settings.Settings;
import org.elasticsearch.common.unit.ByteSizeValue;
import org.elasticsearch.common.unit.TimeValue;
import org.elasticsearch.common.util.BigArrays;
import org.elasticsearch.common.util.Callback;
import org.elasticsearch.common.util.concurrent.AbstractRunnable;
import org.elasticsearch.common.util.concurrent.SuspendableRefContainer;
import org.elasticsearch.index.IndexModule;
import org.elasticsearch.index.IndexSettings;
import org.elasticsearch.index.SearchSlowLog;
import org.elasticsearch.index.VersionType;
import org.elasticsearch.index.cache.IndexCache;
import org.elasticsearch.index.cache.bitset.ShardBitsetFilterCache;
import org.elasticsearch.index.cache.request.ShardRequestCache;
import org.elasticsearch.index.codec.CodecService;
import org.elasticsearch.index.engine.CommitStats;
import org.elasticsearch.index.engine.Engine;
import org.elasticsearch.index.engine.EngineClosedException;
import org.elasticsearch.index.engine.EngineConfig;
import org.elasticsearch.index.engine.EngineException;
import org.elasticsearch.index.engine.EngineFactory;
import org.elasticsearch.index.engine.InternalEngineFactory;
import org.elasticsearch.index.engine.RefreshFailedEngineException;
import org.elasticsearch.index.engine.Segment;
import org.elasticsearch.index.engine.SegmentsStats;
import org.elasticsearch.index.fielddata.FieldDataStats;
import org.elasticsearch.index.fielddata.IndexFieldDataService;
import org.elasticsearch.index.fielddata.ShardFieldData;
import org.elasticsearch.index.flush.FlushStats;
import org.elasticsearch.index.get.GetStats;
import org.elasticsearch.index.get.ShardGetService;
import org.elasticsearch.index.mapper.DocumentMapper;
import org.elasticsearch.index.mapper.DocumentMapperForType;
import org.elasticsearch.index.mapper.MapperService;
import org.elasticsearch.index.mapper.ParsedDocument;
import org.elasticsearch.index.mapper.SourceToParse;
import org.elasticsearch.index.mapper.Uid;
import org.elasticsearch.index.merge.MergeStats;
import org.elasticsearch.index.percolator.PercolatorFieldMapper;
import org.elasticsearch.index.recovery.RecoveryStats;
import org.elasticsearch.index.refresh.RefreshStats;
import org.elasticsearch.index.search.stats.SearchStats;
import org.elasticsearch.index.search.stats.ShardSearchStats;
import org.elasticsearch.index.seqno.SeqNoStats;
import org.elasticsearch.index.seqno.SequenceNumbersService;
import org.elasticsearch.index.similarity.SimilarityService;
import org.elasticsearch.index.snapshots.IndexShardRepository;
import org.elasticsearch.index.store.Store;
import org.elasticsearch.index.store.Store.MetadataSnapshot;
import org.elasticsearch.index.store.StoreFileMetaData;
import org.elasticsearch.index.store.StoreStats;
import org.elasticsearch.index.translog.Translog;
import org.elasticsearch.index.translog.TranslogConfig;
import org.elasticsearch.index.translog.TranslogStats;
import org.elasticsearch.index.warmer.ShardIndexWarmerService;
import org.elasticsearch.index.warmer.WarmerStats;
import org.elasticsearch.indices.IndexingMemoryController;
import org.elasticsearch.indices.recovery.RecoveryFailedException;
import org.elasticsearch.indices.recovery.RecoveryState;
import org.elasticsearch.search.suggest.completion.CompletionFieldStats;
import org.elasticsearch.search.suggest.completion.CompletionStats;
import org.elasticsearch.threadpool.ThreadPool;

import java.io.IOException;
import java.io.PrintStream;
import java.nio.channels.ClosedByInterruptException;
import java.nio.charset.StandardCharsets;
import java.util.ArrayList;
import java.util.Arrays;
import java.util.EnumSet;
import java.util.List;
import java.util.Map;
import java.util.Objects;
import java.util.concurrent.CopyOnWriteArrayList;
import java.util.concurrent.TimeUnit;
import java.util.concurrent.atomic.AtomicBoolean;
import java.util.concurrent.atomic.AtomicLong;
import java.util.concurrent.atomic.AtomicReference;

public class IndexShard extends AbstractIndexShardComponent {

    private final ThreadPool threadPool;
    private final MapperService mapperService;
    private final IndexCache indexCache;
    private final Store store;
    private final InternalIndexingStats internalIndexingStats;
    private final ShardSearchStats searchService;
    private final ShardGetService getService;
    private final ShardIndexWarmerService shardWarmerService;
    private final ShardRequestCache shardQueryCache;
    private final ShardFieldData shardFieldData;
    private final IndexFieldDataService indexFieldDataService;
    private final ShardBitsetFilterCache shardBitsetFilterCache;
    private final Object mutex = new Object();
    private final String checkIndexOnStartup;
    private final CodecService codecService;
    private final Engine.Warmer warmer;
    private final SnapshotDeletionPolicy deletionPolicy;
    private final SimilarityService similarityService;
    private final EngineConfig engineConfig;
    private final TranslogConfig translogConfig;
    private final IndexEventListener indexEventListener;

    /**
     * How many bytes we are currently moving to disk, via either IndexWriter.flush or refresh.  IndexingMemoryController polls this
     * across all shards to decide if throttling is necessary because moving bytes to disk is falling behind vs incoming documents
     * being indexed/deleted.
     */
    private final AtomicLong writingBytes = new AtomicLong();

    protected volatile ShardRouting shardRouting;
    protected volatile IndexShardState state;
    protected volatile long primaryTerm;
    protected final AtomicReference<Engine> currentEngineReference = new AtomicReference<>();
    protected final EngineFactory engineFactory;

    private final IndexingOperationListener indexingOperationListeners;

    @Nullable
    private RecoveryState recoveryState;

    private final RecoveryStats recoveryStats = new RecoveryStats();
    private final MeanMetric refreshMetric = new MeanMetric();
    private final MeanMetric flushMetric = new MeanMetric();

    private final ShardEventListener shardEventListener = new ShardEventListener();

    private final ShardPath path;

    private final SuspendableRefContainer suspendableRefContainer;

    private static final EnumSet<IndexShardState> readAllowedStates = EnumSet.of(IndexShardState.STARTED, IndexShardState.RELOCATED, IndexShardState.POST_RECOVERY);
    // for primaries, we only allow to write when actually started (so the cluster has decided we started)
    // in case we have a relocation of a primary, we also allow to write after phase 2 completed, where the shard may be
    // in state RECOVERING or POST_RECOVERY. After a primary has been marked as RELOCATED, we only allow writes to the relocation target
    // which can be either in POST_RECOVERY or already STARTED (this prevents writing concurrently to two primaries).
    public static final EnumSet<IndexShardState> writeAllowedStatesForPrimary = EnumSet.of(IndexShardState.RECOVERING, IndexShardState.POST_RECOVERY, IndexShardState.STARTED);
    // replication is also allowed while recovering, since we index also during recovery to replicas and rely on version checks to make sure its consistent
    // a relocated shard can also be target of a replication if the relocation target has not been marked as active yet and is syncing it's changes back to the relocation source
    private static final EnumSet<IndexShardState> writeAllowedStatesForReplica = EnumSet.of(IndexShardState.RECOVERING, IndexShardState.POST_RECOVERY, IndexShardState.STARTED, IndexShardState.RELOCATED);

    private final IndexSearcherWrapper searcherWrapper;

    /**
     * True if this shard is still indexing (recently) and false if we've been idle for long enough (as periodically checked by {@link
     * IndexingMemoryController}).
     */
    private final AtomicBoolean active = new AtomicBoolean();

    public IndexShard(ShardId shardId, IndexSettings indexSettings, ShardPath path, Store store, IndexCache indexCache,
                      MapperService mapperService, SimilarityService similarityService, IndexFieldDataService indexFieldDataService,
                      @Nullable EngineFactory engineFactory,
                      IndexEventListener indexEventListener, IndexSearcherWrapper indexSearcherWrapper, ThreadPool threadPool, BigArrays bigArrays,
                      SearchSlowLog slowLog, Engine.Warmer warmer, IndexingOperationListener... listeners) {
        super(shardId, indexSettings);
        final Settings settings = indexSettings.getSettings();
        this.codecService = new CodecService(mapperService, logger);
        this.warmer = warmer;
        this.deletionPolicy = new SnapshotDeletionPolicy(new KeepOnlyLastCommitDeletionPolicy());
        this.similarityService = similarityService;
        Objects.requireNonNull(store, "Store must be provided to the index shard");
        this.engineFactory = engineFactory == null ? new InternalEngineFactory() : engineFactory;
        this.store = store;
        this.indexEventListener = indexEventListener;
        this.threadPool = threadPool;
        this.mapperService = mapperService;
        this.indexCache = indexCache;
        this.internalIndexingStats = new InternalIndexingStats();
        final List<IndexingOperationListener> listenersList = new ArrayList<>(Arrays.asList(listeners));
        listenersList.add(internalIndexingStats);
        this.indexingOperationListeners = new IndexingOperationListener.CompositeListener(listenersList, logger);
        this.getService = new ShardGetService(indexSettings, this, mapperService);
        this.searchService = new ShardSearchStats(slowLog);
        this.shardWarmerService = new ShardIndexWarmerService(shardId, indexSettings);
        this.shardQueryCache = new ShardRequestCache();
        this.shardFieldData = new ShardFieldData();
        this.indexFieldDataService = indexFieldDataService;
        this.shardBitsetFilterCache = new ShardBitsetFilterCache(shardId, indexSettings);
        state = IndexShardState.CREATED;
        this.path = path;
        /* create engine config */
        logger.debug("state: [CREATED]");

        this.checkIndexOnStartup = indexSettings.getValue(IndexSettings.INDEX_CHECK_ON_STARTUP);
        this.translogConfig = new TranslogConfig(shardId, shardPath().resolveTranslog(), indexSettings,
            bigArrays);
        final QueryCachingPolicy cachingPolicy;
        // the query cache is a node-level thing, however we want the most popular filters
        // to be computed on a per-shard basis
        if (IndexModule.INDEX_QUERY_CACHE_EVERYTHING_SETTING.get(settings)) {
            cachingPolicy = QueryCachingPolicy.ALWAYS_CACHE;
        } else {
            cachingPolicy = new UsageTrackingQueryCachingPolicy();
        }

        this.engineConfig = newEngineConfig(translogConfig, cachingPolicy);
        this.suspendableRefContainer = new SuspendableRefContainer();
        this.searcherWrapper = indexSearcherWrapper;
        this.primaryTerm = indexSettings.getIndexMetaData().primaryTerm(shardId.id());
    }

    public Store store() {
        return this.store;
    }

    /**
     * returns true if this shard supports indexing (i.e., write) operations.
     */
    public boolean canIndex() {
        return true;
    }

    public ShardGetService getService() {
        return this.getService;
    }

    public ShardBitsetFilterCache shardBitsetFilterCache() {
        return shardBitsetFilterCache;
    }

    public IndexFieldDataService indexFieldDataService() {
        return indexFieldDataService;
    }

    public MapperService mapperService() {
        return mapperService;
    }

    public ShardSearchStats searchService() {
        return this.searchService;
    }

    public ShardIndexWarmerService warmerService() {
        return this.shardWarmerService;
    }

    public ShardRequestCache requestCache() {
        return this.shardQueryCache;
    }

    public ShardFieldData fieldData() {
        return this.shardFieldData;
    }


    /**
     * Returns the primary term the index shard is on. See {@link org.elasticsearch.cluster.metadata.IndexMetaData#primaryTerm(int)}
     */
    public long getPrimaryTerm() {
        return this.primaryTerm;
    }

    /**
     * notifies the shard of an increase in the primary term
     */
    public void updatePrimaryTerm(final long newTerm) {
        synchronized (mutex) {
            if (newTerm != primaryTerm) {
                assert shardRouting.primary() == false : "a primary shard should never update it's term. shard: " + shardRouting
                    + " current term [" + primaryTerm + "] new term [" + newTerm + "]";
                assert newTerm > primaryTerm : "primary terms can only go up. current [" + primaryTerm + "], new [" + newTerm + "]";
                primaryTerm = newTerm;
            }
        }


    }

    /**
     * Returns the latest cluster routing entry received with this shard. Might be null if the
     * shard was just created.
     */
    public ShardRouting routingEntry() {
        return this.shardRouting;
    }

    public QueryCachingPolicy getQueryCachingPolicy() {
        return this.engineConfig.getQueryCachingPolicy();
    }

    /**
     * Updates the shards routing entry. This mutate the shards internal state depending
     * on the changes that get introduced by the new routing value. This method will persist shard level metadata
     * unless explicitly disabled.
     *
     * @throws IndexShardRelocatedException if shard is marked as relocated and relocation aborted
     * @throws IOException                  if shard state could not be persisted
     */
    public void updateRoutingEntry(final ShardRouting newRouting, final boolean persistState) throws IOException {
        final ShardRouting currentRouting = this.shardRouting;
        if (!newRouting.shardId().equals(shardId())) {
            throw new IllegalArgumentException("Trying to set a routing entry with shardId " + newRouting.shardId() + " on a shard with shardId " + shardId() + "");
        }
        if ((currentRouting == null || newRouting.isSameAllocation(currentRouting)) == false) {
            throw new IllegalArgumentException("Trying to set a routing entry with a different allocation. Current " + currentRouting + ", new " + newRouting);
        }
        if (currentRouting != null) {
            if (!newRouting.primary() && currentRouting.primary()) {
                logger.warn("suspect illegal state: trying to move shard from primary mode to replica mode");
            }
            // if its the same routing, return
            if (currentRouting.equals(newRouting)) {
                return;
            }
        }

        if (state == IndexShardState.POST_RECOVERY) {
            // if the state is started or relocating (cause it might move right away from started to relocating)
            // then move to STARTED
            if (newRouting.state() == ShardRoutingState.STARTED || newRouting.state() == ShardRoutingState.RELOCATING) {
                // we want to refresh *before* we move to internal STARTED state
                try {
                    getEngine().refresh("cluster_state_started");
                } catch (Throwable t) {
                    logger.debug("failed to refresh due to move to cluster wide started", t);
                }

                boolean movedToStarted = false;
                synchronized (mutex) {
                    // do the check under a mutex, so we make sure to only change to STARTED if in POST_RECOVERY
                    if (state == IndexShardState.POST_RECOVERY) {
                        changeState(IndexShardState.STARTED, "global state is [" + newRouting.state() + "]");
                        movedToStarted = true;
                    } else {
                        logger.debug("state [{}] not changed, not in POST_RECOVERY, global state is [{}]", state, newRouting.state());
                    }
                }
                if (movedToStarted) {
                    indexEventListener.afterIndexShardStarted(this);
                }
            }
        }

        if (state == IndexShardState.RELOCATED &&
            (newRouting.relocating() == false || newRouting.equalsIgnoringMetaData(currentRouting) == false)) {
            // if the shard is marked as RELOCATED we have to fail when any changes in shard routing occur (e.g. due to recovery
            // failure / cancellation). The reason is that at the moment we cannot safely move back to STARTED without risking two
            // active primaries.
            throw new IndexShardRelocatedException(shardId(), "Shard is marked as relocated, cannot safely move to state " + newRouting.state());
        }
        this.shardRouting = newRouting;
        indexEventListener.shardRoutingChanged(this, currentRouting, newRouting);
        if (persistState) {
            persistMetadata(newRouting, currentRouting);
        }
    }

    /**
     * Marks the shard as recovering based on a recovery state, fails with exception is recovering is not allowed to be set.
     */
    public IndexShardState markAsRecovering(String reason, RecoveryState recoveryState) throws IndexShardStartedException,
        IndexShardRelocatedException, IndexShardRecoveringException, IndexShardClosedException {
        synchronized (mutex) {
            if (state == IndexShardState.CLOSED) {
                throw new IndexShardClosedException(shardId);
            }
            if (state == IndexShardState.STARTED) {
                throw new IndexShardStartedException(shardId);
            }
            if (state == IndexShardState.RELOCATED) {
                throw new IndexShardRelocatedException(shardId);
            }
            if (state == IndexShardState.RECOVERING) {
                throw new IndexShardRecoveringException(shardId);
            }
            if (state == IndexShardState.POST_RECOVERY) {
                throw new IndexShardRecoveringException(shardId);
            }
            this.recoveryState = recoveryState;
            return changeState(IndexShardState.RECOVERING, reason);
        }
    }

    public IndexShard relocated(String reason) throws IndexShardNotStartedException {
        try (Releasable block = suspendableRefContainer.blockAcquisition()) {
            // no shard operation locks are being held here, move state from started to relocated
            synchronized (mutex) {
                if (state != IndexShardState.STARTED) {
                    throw new IndexShardNotStartedException(shardId, state);
                }
                changeState(IndexShardState.RELOCATED, reason);
            }
        }

        return this;
    }

    public IndexShardState state() {
        return state;
    }

    /**
     * Changes the state of the current shard
     *
     * @param newState the new shard state
     * @param reason   the reason for the state change
     * @return the previous shard state
     */
    private IndexShardState changeState(IndexShardState newState, String reason) {
        logger.debug("state: [{}]->[{}], reason [{}]", state, newState, reason);
        IndexShardState previousState = state;
        state = newState;
        this.indexEventListener.indexShardStateChanged(this, previousState, newState, reason);
        return previousState;
    }

    public Engine.Index prepareIndexOnPrimary(SourceToParse source, long version, VersionType versionType) {
        try {
<<<<<<< HEAD
            if (shardRouting.primary() == false) {
                throw new IllegalIndexShardStateException(shardId, state, "shard is not a primary");
            }
            return prepareIndex(docMapper(source.type()), source, SequenceNumbersService.UNASSIGNED_SEQ_NO, version, versionType, Engine.Operation.Origin.PRIMARY);
=======
            verifyPrimary();
            return prepareIndex(docMapper(source.type()), source, version, versionType, Engine.Operation.Origin.PRIMARY);
>>>>>>> b8227a72
        } catch (Throwable t) {
            verifyNotClosed(t);
            throw t;
        }
    }

    public Engine.Index prepareIndexOnReplica(SourceToParse source, long seqNo, long version, VersionType versionType) {
        try {
<<<<<<< HEAD
            if (shardRouting.primary() && shardRouting.isRelocationTarget() == false) {
                throw new IllegalIndexShardStateException(shardId, state, "shard is not a replica");
            }
            return prepareIndex(docMapper(source.type()), source, seqNo, version, versionType, Engine.Operation.Origin.REPLICA);
=======
            verifyReplicationTarget();
            return prepareIndex(docMapper(source.type()), source, version, versionType, Engine.Operation.Origin.REPLICA);
>>>>>>> b8227a72
        } catch (Throwable t) {
            verifyNotClosed(t);
            throw t;
        }
    }

    static Engine.Index prepareIndex(DocumentMapperForType docMapper, SourceToParse source, long seqNo, long version, VersionType versionType, Engine.Operation.Origin origin) {
        long startTime = System.nanoTime();
        ParsedDocument doc = docMapper.getDocumentMapper().parse(source);
        if (docMapper.getMapping() != null) {
            doc.addDynamicMappingsUpdate(docMapper.getMapping());
        }
        doc.seqNo().setLongValue(seqNo);
        return new Engine.Index(docMapper.getDocumentMapper().uidMapper().term(doc.uid().stringValue()), doc, seqNo, version, versionType, origin, startTime);
    }

    /**
     * Index a document and return whether it was created, as opposed to just
     * updated.
     */
    public boolean index(Engine.Index index) {
        ensureWriteAllowed(index);
        active.set(true);
        index = indexingOperationListeners.preIndex(index);
        final boolean created;
        try {
            if (logger.isTraceEnabled()) {
                logger.trace("index [{}][{}]{}", index.type(), index.id(), index.docs());
            }
            Engine engine = getEngine();
            created = engine.index(index);
            index.endTime(System.nanoTime());
        } catch (Throwable ex) {
            indexingOperationListeners.postIndex(index, ex);
            throw ex;
        }

        indexingOperationListeners.postIndex(index);

        return created;
    }

    public Engine.Delete prepareDeleteOnPrimary(String type, String id, long version, VersionType versionType) {
        verifyPrimary();
        final DocumentMapper documentMapper = docMapper(type).getDocumentMapper();
        final Term uid = documentMapper.uidMapper().term(Uid.createUid(type, id));
        return prepareDelete(type, id, uid, SequenceNumbersService.UNASSIGNED_SEQ_NO, version, versionType, Engine.Operation.Origin.PRIMARY);
    }

    public Engine.Delete prepareDeleteOnReplica(String type, String id, long seqNo, long version, VersionType versionType) {
        if (shardRouting.primary() && shardRouting.isRelocationTarget() == false) {
            throw new IllegalIndexShardStateException(shardId, state, "shard is not a replica");
        }
        final DocumentMapper documentMapper = docMapper(type).getDocumentMapper();
        final Term uid = documentMapper.uidMapper().term(Uid.createUid(type, id));
        return prepareDelete(type, id, uid, seqNo, version, versionType, Engine.Operation.Origin.REPLICA);
    }

    static Engine.Delete prepareDelete(String type, String id, Term uid, long seqNo, long version, VersionType versionType, Engine.Operation.Origin origin) {
        long startTime = System.nanoTime();
        return new Engine.Delete(type, id, uid, seqNo, version, versionType, origin, startTime, false);
    }

    public void delete(Engine.Delete delete) {
        ensureWriteAllowed(delete);
        active.set(true);
        delete = indexingOperationListeners.preDelete(delete);
        try {
            if (logger.isTraceEnabled()) {
                logger.trace("delete [{}]", delete.uid().text());
            }
            Engine engine = getEngine();
            engine.delete(delete);
            delete.endTime(System.nanoTime());
        } catch (Throwable ex) {
            indexingOperationListeners.postDelete(delete, ex);
            throw ex;
        }

        indexingOperationListeners.postDelete(delete);
    }

    public Engine.GetResult get(Engine.Get get) {
        readAllowed();
        return getEngine().get(get, this::acquireSearcher);
    }

    /**
     * Writes all indexing changes to disk and opens a new searcher reflecting all changes.  This can throw {@link EngineClosedException}.
     */
    public void refresh(String source) {
        verifyNotClosed();
        if (canIndex()) {
            long bytes = getEngine().getIndexBufferRAMBytesUsed();
            writingBytes.addAndGet(bytes);
            try {
                logger.debug("refresh with source [{}] indexBufferRAMBytesUsed [{}]", source, new ByteSizeValue(bytes));
                long time = System.nanoTime();
                getEngine().refresh(source);
                refreshMetric.inc(System.nanoTime() - time);
            } finally {
                logger.debug("remove [{}] writing bytes for shard [{}]", new ByteSizeValue(bytes), shardId());
                writingBytes.addAndGet(-bytes);
            }
        } else {
            logger.debug("refresh with source [{}]", source);
            long time = System.nanoTime();
            getEngine().refresh(source);
            refreshMetric.inc(System.nanoTime() - time);
        }
    }

    /**
     * Returns how many bytes we are currently moving from heap to disk
     */
    public long getWritingBytes() {
        return writingBytes.get();
    }

    public RefreshStats refreshStats() {
        return new RefreshStats(refreshMetric.count(), TimeUnit.NANOSECONDS.toMillis(refreshMetric.sum()));
    }

    public FlushStats flushStats() {
        return new FlushStats(flushMetric.count(), TimeUnit.NANOSECONDS.toMillis(flushMetric.sum()));
    }

    public DocsStats docStats() {
        try (Engine.Searcher searcher = acquireSearcher("doc_stats")) {
            return new DocsStats(searcher.reader().numDocs(), searcher.reader().numDeletedDocs());
        }
    }

    /**
     * @return {@link CommitStats} if engine is open, otherwise null
     */
    @Nullable
    public CommitStats commitStats() {
        Engine engine = getEngineOrNull();
        return engine == null ? null : engine.commitStats();
    }

    /**
     * @return {@link SeqNoStats} if engine is open, otherwise null
     */
    @Nullable
    public SeqNoStats seqNoStats() {
        Engine engine = getEngineOrNull();
        return engine == null ? null : engine.seqNoStats();
    }

    public IndexingStats indexingStats(String... types) {
        Engine engine = getEngineOrNull();
        final boolean throttled;
        final long throttleTimeInMillis;
        if (engine == null) {
            throttled = false;
            throttleTimeInMillis = 0;
        } else {
            throttled = engine.isThrottled();
            throttleTimeInMillis = engine.getIndexThrottleTimeInMillis();
        }
        return internalIndexingStats.stats(throttled, throttleTimeInMillis, types);
    }

    public SearchStats searchStats(String... groups) {
        return searchService.stats(groups);
    }

    public GetStats getStats() {
        return getService.stats();
    }

    public StoreStats storeStats() {
        try {
            return store.stats();
        } catch (IOException e) {
            throw new ElasticsearchException("io exception while building 'store stats'", e);
        } catch (AlreadyClosedException ex) {
            return null; // already closed
        }
    }

    public MergeStats mergeStats() {
        final Engine engine = getEngineOrNull();
        if (engine == null) {
            return new MergeStats();
        }
        return engine.getMergeStats();
    }

    public SegmentsStats segmentStats(boolean includeSegmentFileSizes) {
        SegmentsStats segmentsStats = getEngine().segmentsStats(includeSegmentFileSizes);
        segmentsStats.addBitsetMemoryInBytes(shardBitsetFilterCache.getMemorySizeInBytes());
        return segmentsStats;
    }

    public WarmerStats warmerStats() {
        return shardWarmerService.stats();
    }

    public FieldDataStats fieldDataStats(String... fields) {
        return shardFieldData.stats(fields);
    }

    public TranslogStats translogStats() {
        return getEngine().getTranslog().stats();
    }

    public CompletionStats completionStats(String... fields) {
        CompletionStats completionStats = new CompletionStats();
        try (final Engine.Searcher currentSearcher = acquireSearcher("completion_stats")) {
            completionStats.add(CompletionFieldStats.completionStats(currentSearcher.reader(), fields));
        }
        return completionStats;
    }

    public Engine.SyncedFlushResult syncFlush(String syncId, Engine.CommitId expectedCommitId) {
        verifyStartedOrRecovering();
        logger.trace("trying to sync flush. sync id [{}]. expected commit id [{}]]", syncId, expectedCommitId);
        return getEngine().syncFlush(syncId, expectedCommitId);
    }

    public Engine.CommitId flush(FlushRequest request) throws ElasticsearchException {
        boolean waitIfOngoing = request.waitIfOngoing();
        boolean force = request.force();
        if (logger.isTraceEnabled()) {
            logger.trace("flush with {}", request);
        }
        // we allows flush while recovering, since we allow for operations to happen
        // while recovering, and we want to keep the translog at bay (up to deletes, which
        // we don't gc).
        verifyStartedOrRecovering();

        long time = System.nanoTime();
        Engine.CommitId commitId = getEngine().flush(force, waitIfOngoing);
        flushMetric.inc(System.nanoTime() - time);
        return commitId;

    }

    public void forceMerge(ForceMergeRequest forceMerge) throws IOException {
        verifyStarted();
        if (logger.isTraceEnabled()) {
            logger.trace("force merge with {}", forceMerge);
        }
        getEngine().forceMerge(forceMerge.flush(), forceMerge.maxNumSegments(),
            forceMerge.onlyExpungeDeletes(), false, false);
    }

    /**
     * Upgrades the shard to the current version of Lucene and returns the minimum segment version
     */
    public org.apache.lucene.util.Version upgrade(UpgradeRequest upgrade) throws IOException {
        verifyStarted();
        if (logger.isTraceEnabled()) {
            logger.trace("upgrade with {}", upgrade);
        }
        org.apache.lucene.util.Version previousVersion = minimumCompatibleVersion();
        // we just want to upgrade the segments, not actually forge merge to a single segment
        getEngine().forceMerge(true,  // we need to flush at the end to make sure the upgrade is durable
            Integer.MAX_VALUE, // we just want to upgrade the segments, not actually optimize to a single segment
            false, true, upgrade.upgradeOnlyAncientSegments());
        org.apache.lucene.util.Version version = minimumCompatibleVersion();
        if (logger.isTraceEnabled()) {
            logger.trace("upgraded segments for {} from version {} to version {}", shardId, previousVersion, version);
        }

        return version;
    }

    public org.apache.lucene.util.Version minimumCompatibleVersion() {
        org.apache.lucene.util.Version luceneVersion = null;
        for (Segment segment : getEngine().segments(false)) {
            if (luceneVersion == null || luceneVersion.onOrAfter(segment.getVersion())) {
                luceneVersion = segment.getVersion();
            }
        }
        return luceneVersion == null ? indexSettings.getIndexVersionCreated().luceneVersion : luceneVersion;
    }

    /**
     * Creates a new {@link IndexCommit} snapshot form the currently running engine. All resources referenced by this
     * commit won't be freed until the commit / snapshot is released via {@link #releaseSnapshot(IndexCommit)}.
     *
     * @param flushFirst <code>true</code> if the index should first be flushed to disk / a low level lucene commit should be executed
     */
    public IndexCommit snapshotIndex(boolean flushFirst) throws EngineException {
        IndexShardState state = this.state; // one time volatile read
        // we allow snapshot on closed index shard, since we want to do one after we close the shard and before we close the engine
        if (state == IndexShardState.STARTED || state == IndexShardState.RELOCATED || state == IndexShardState.CLOSED) {
            return getEngine().snapshotIndex(flushFirst);
        } else {
            throw new IllegalIndexShardStateException(shardId, state, "snapshot is not allowed");
        }
    }


    /**
     * Releases a snapshot taken from {@link #snapshotIndex(boolean)} this must be called to release the resources
     * referenced by the given snapshot {@link IndexCommit}.
     */
    public void releaseSnapshot(IndexCommit snapshot) throws IOException {
        deletionPolicy.release(snapshot);
    }

    /**
     * Fails the shard and marks the shard store as corrupted if
     * <code>e</code> is caused by index corruption
     */
    public void failShard(String reason, @Nullable Throwable e) {
        // fail the engine. This will cause this shard to also be removed from the node's index service.
        getEngine().failEngine(reason, e);
    }

    public Engine.Searcher acquireSearcher(String source) {
        readAllowed();
        final Engine engine = getEngine();
        final Engine.Searcher searcher = engine.acquireSearcher(source);
        boolean success = false;
        try {
            final Engine.Searcher wrappedSearcher = searcherWrapper == null ? searcher : searcherWrapper.wrap(searcher);
            assert wrappedSearcher != null;
            success = true;
            return wrappedSearcher;
        } catch (IOException ex) {
            throw new ElasticsearchException("failed to wrap searcher", ex);
        } finally {
            if (success == false) {
                Releasables.close(success, searcher);
            }
        }
    }

    public void close(String reason, boolean flushEngine) throws IOException {
        synchronized (mutex) {
            try {
                changeState(IndexShardState.CLOSED, reason);
            } finally {
                final Engine engine = this.currentEngineReference.getAndSet(null);
                try {
                    if (engine != null && flushEngine) {
                        engine.flushAndClose();
                    }
                } finally { // playing safe here and close the engine even if the above succeeds - close can be called multiple times
                    IOUtils.close(engine);
                }
            }
        }
    }

    public IndexShard postRecovery(String reason) throws IndexShardStartedException, IndexShardRelocatedException, IndexShardClosedException {
        if (mapperService.hasMapping(PercolatorFieldMapper.TYPE_NAME)) {
            refresh("percolator_load_queries");
        }
        synchronized (mutex) {
            if (state == IndexShardState.CLOSED) {
                throw new IndexShardClosedException(shardId);
            }
            if (state == IndexShardState.STARTED) {
                throw new IndexShardStartedException(shardId);
            }
            if (state == IndexShardState.RELOCATED) {
                throw new IndexShardRelocatedException(shardId);
            }
            recoveryState.setStage(RecoveryState.Stage.DONE);
            changeState(IndexShardState.POST_RECOVERY, reason);
        }
        return this;
    }

    /**
     * called before starting to copy index files over
     */
    public void prepareForIndexRecovery() {
        if (state != IndexShardState.RECOVERING) {
            throw new IndexShardNotRecoveringException(shardId, state);
        }
        recoveryState.setStage(RecoveryState.Stage.INDEX);
        assert currentEngineReference.get() == null;
    }

    /**
     * Applies all operations in the iterable to the current engine and returns the number of operations applied.
     * This operation will stop applying operations once an operation failed to apply.
     * Note: This method is typically used in peer recovery to replay remote transaction log entries.
     */
    public int performBatchRecovery(Iterable<Translog.Operation> operations) {
        if (state != IndexShardState.RECOVERING) {
            throw new IndexShardNotRecoveringException(shardId, state);
        }
        // We set active because we are now writing operations to the engine; this way, if we go idle after some time and become inactive,
        // we still invoke any onShardInactive listeners ... we won't sync'd flush in this case because we only do that on primary and this
        // is a replica
        active.set(true);
        return engineConfig.getTranslogRecoveryPerformer().performBatchRecovery(getEngine(), operations);
    }

    /**
     * After the store has been recovered, we need to start the engine in order to apply operations
     */
    public void performTranslogRecovery(boolean indexExists) {
        if (indexExists == false) {
            // note: these are set when recovering from the translog
            final RecoveryState.Translog translogStats = recoveryState().getTranslog();
            translogStats.totalOperations(0);
            translogStats.totalOperationsOnStart(0);
        }
        internalPerformTranslogRecovery(false, indexExists);
        assert recoveryState.getStage() == RecoveryState.Stage.TRANSLOG : "TRANSLOG stage expected but was: " + recoveryState.getStage();
    }

    private void internalPerformTranslogRecovery(boolean skipTranslogRecovery, boolean indexExists) {
        if (state != IndexShardState.RECOVERING) {
            throw new IndexShardNotRecoveringException(shardId, state);
        }
        recoveryState.setStage(RecoveryState.Stage.VERIFY_INDEX);
        // also check here, before we apply the translog
        if (Booleans.parseBoolean(checkIndexOnStartup, false)) {
            try {
                checkIndex();
            } catch (IOException ex) {
                throw new RecoveryFailedException(recoveryState, "check index failed", ex);
            }
        }
        recoveryState.setStage(RecoveryState.Stage.TRANSLOG);
        // we disable deletes since we allow for operations to be executed against the shard while recovering
        // but we need to make sure we don't loose deletes until we are done recovering
        engineConfig.setEnableGcDeletes(false);
        engineConfig.setCreate(indexExists == false);
        if (skipTranslogRecovery == false) {
            // We set active because we are now writing operations to the engine; this way, if we go idle after some time and become inactive,
            // we still give sync'd flush a chance to run:
            active.set(true);
        }
        createNewEngine(skipTranslogRecovery, engineConfig);

    }

    /**
     * After the store has been recovered, we need to start the engine. This method starts a new engine but skips
     * the replay of the transaction log which is required in cases where we restore a previous index or recover from
     * a remote peer.
     */
    public void skipTranslogRecovery() throws IOException {
        assert getEngineOrNull() == null : "engine was already created";
        internalPerformTranslogRecovery(true, true);
        assert recoveryState.getTranslog().recoveredOperations() == 0;
    }

    /**
     * called if recovery has to be restarted after network error / delay **
     */
    public void performRecoveryRestart() throws IOException {
        synchronized (mutex) {
            if (state != IndexShardState.RECOVERING) {
                throw new IndexShardNotRecoveringException(shardId, state);
            }
            final Engine engine = this.currentEngineReference.getAndSet(null);
            IOUtils.close(engine);
            recoveryState().setStage(RecoveryState.Stage.INIT);
        }
    }

    /**
     * returns stats about ongoing recoveries, both source and target
     */
    public RecoveryStats recoveryStats() {
        return recoveryStats;
    }

    /**
     * Returns the current {@link RecoveryState} if this shard is recovering or has been recovering.
     * Returns null if the recovery has not yet started or shard was not recovered (created via an API).
     */
    public RecoveryState recoveryState() {
        return this.recoveryState;
    }

    /**
     * perform the last stages of recovery once all translog operations are done.
     * note that you should still call {@link #postRecovery(String)}.
     */
    public void finalizeRecovery() {
        recoveryState().setStage(RecoveryState.Stage.FINALIZE);
        getEngine().refresh("recovery_finalization");
        engineConfig.setEnableGcDeletes(true);
    }

    /**
     * Returns <tt>true</tt> if this shard can ignore a recovery attempt made to it (since the already doing/done it)
     */
    public boolean ignoreRecoveryAttempt() {
        IndexShardState state = state(); // one time volatile read
        return state == IndexShardState.POST_RECOVERY || state == IndexShardState.RECOVERING || state == IndexShardState.STARTED ||
            state == IndexShardState.RELOCATED || state == IndexShardState.CLOSED;
    }

    public void readAllowed() throws IllegalIndexShardStateException {
        IndexShardState state = this.state; // one time volatile read
        if (readAllowedStates.contains(state) == false) {
            throw new IllegalIndexShardStateException(shardId, state, "operations only allowed when shard state is one of " + readAllowedStates.toString());
        }
    }

    private void ensureWriteAllowed(Engine.Operation op) throws IllegalIndexShardStateException {
        Engine.Operation.Origin origin = op.origin();
        IndexShardState state = this.state; // one time volatile read

        if (origin == Engine.Operation.Origin.PRIMARY) {
            if (writeAllowedStatesForPrimary.contains(state) == false) {
                throw new IllegalIndexShardStateException(shardId, state, "operation only allowed when shard state is one of " + writeAllowedStatesForPrimary + ", origin [" + origin + "]");
            }
        } else if (origin == Engine.Operation.Origin.RECOVERY) {
            if (state != IndexShardState.RECOVERING) {
                throw new IllegalIndexShardStateException(shardId, state, "operation only allowed when recovering, origin [" + origin + "]");
            }
        } else {
            assert origin == Engine.Operation.Origin.REPLICA;
            if (writeAllowedStatesForReplica.contains(state) == false) {
                throw new IllegalIndexShardStateException(shardId, state, "operation only allowed when shard state is one of " + writeAllowedStatesForReplica + ", origin [" + origin + "]");
            }
        }
    }

    private void verifyPrimary() {
        if (shardRouting.primary() == false) {
            // must use exception that is not ignored by replication logic. See TransportActions.isShardNotAvailableException
            throw new IllegalStateException("shard is not a primary " + shardRouting);
        }
    }

    private void verifyReplicationTarget() {
        final IndexShardState state = state();
        if (shardRouting.primary() && shardRouting.active() && state != IndexShardState.RELOCATED) {
            // must use exception that is not ignored by replication logic. See TransportActions.isShardNotAvailableException
            throw new IllegalStateException("active primary shard cannot be a replication target before " +
                " relocation hand off " + shardRouting + ", state is [" + state + "]");
        }
    }

    protected final void verifyStartedOrRecovering() throws IllegalIndexShardStateException {
        IndexShardState state = this.state; // one time volatile read
        if (state != IndexShardState.STARTED && state != IndexShardState.RECOVERING && state != IndexShardState.POST_RECOVERY) {
            throw new IllegalIndexShardStateException(shardId, state, "operation only allowed when started/recovering");
        }
    }

    private void verifyNotClosed() throws IllegalIndexShardStateException {
        verifyNotClosed(null);
    }

    private void verifyNotClosed(Throwable suppressed) throws IllegalIndexShardStateException {
        IndexShardState state = this.state; // one time volatile read
        if (state == IndexShardState.CLOSED) {
            final IllegalIndexShardStateException exc = new IndexShardClosedException(shardId, "operation only allowed when not closed");
            if (suppressed != null) {
                exc.addSuppressed(suppressed);
            }
            throw exc;
        }
    }

    protected final void verifyStarted() throws IllegalIndexShardStateException {
        IndexShardState state = this.state; // one time volatile read
        if (state != IndexShardState.STARTED) {
            throw new IndexShardNotStartedException(shardId, state);
        }
    }

    /**
     * Returns number of heap bytes used by the indexing buffer for this shard, or 0 if the shard is closed
     */
    public long getIndexBufferRAMBytesUsed() {
        Engine engine = getEngineOrNull();
        if (engine == null) {
            return 0;
        }
        try {
            return engine.getIndexBufferRAMBytesUsed();
        } catch (AlreadyClosedException ex) {
            return 0;
        }
    }

    public void addShardFailureCallback(Callback<ShardFailure> onShardFailure) {
        this.shardEventListener.delegates.add(onShardFailure);
    }

    /**
     * Called by {@link IndexingMemoryController} to check whether more than {@code inactiveTimeNS} has passed since the last
     * indexing operation, and notify listeners that we are now inactive so e.g. sync'd flush can happen.
     */
    public void checkIdle(long inactiveTimeNS) {
        Engine engineOrNull = getEngineOrNull();
        if (engineOrNull != null && System.nanoTime() - engineOrNull.getLastWriteNanos() >= inactiveTimeNS) {
            boolean wasActive = active.getAndSet(false);
            if (wasActive) {
                logger.debug("shard is now inactive");
                indexEventListener.onShardInactive(this);
            }
        }
    }

    public boolean isActive() {
        return active.get();
    }

    public ShardPath shardPath() {
        return path;
    }

    public boolean recoverFromStore(DiscoveryNode localNode) {
        // we are the first primary, recover from the gateway
        // if its post api allocation, the index should exists
        assert shardRouting.primary() : "recover from store only makes sense if the shard is a primary shard";
        boolean shouldExist = shardRouting.allocatedPostIndexCreate(indexSettings.getIndexMetaData());

        StoreRecovery storeRecovery = new StoreRecovery(shardId, logger);
        return storeRecovery.recoverFromStore(this, shouldExist, localNode);
    }

    public boolean restoreFromRepository(IndexShardRepository repository, DiscoveryNode localNode) {
        assert shardRouting.primary() : "recover from store only makes sense if the shard is a primary shard";
        StoreRecovery storeRecovery = new StoreRecovery(shardId, logger);
        return storeRecovery.recoverFromRepository(this, repository, localNode);
    }

    /**
     * Returns <code>true</code> iff this shard needs to be flushed due to too many translog operation or a too large transaction log.
     * Otherwise <code>false</code>.
     */
    boolean shouldFlush() {
        Engine engine = getEngineOrNull();
        if (engine != null) {
            try {
                Translog translog = engine.getTranslog();
                return translog.sizeInBytes() > indexSettings.getFlushThresholdSize().bytes();
            } catch (AlreadyClosedException | EngineClosedException ex) {
                // that's fine we are already close - no need to flush
            }
        }
        return false;
    }

    public void onSettingsChanged() {
        Engine engineOrNull = getEngineOrNull();
        if (engineOrNull != null) {
            engineOrNull.onSettingsChanged();
        }
    }

    public Translog.View acquireTranslogView() {
        Engine engine = getEngine();
        assert engine.getTranslog() != null : "translog must not be null";
        return engine.getTranslog().newView();
    }

    public List<Segment> segments(boolean verbose) {
        return getEngine().segments(verbose);
    }

    public void flushAndCloseEngine() throws IOException {
        getEngine().flushAndClose();
    }

    public Translog getTranslog() {
        return getEngine().getTranslog();
    }

    public IndexEventListener getIndexEventListener() {
        return indexEventListener;
    }

    public void activateThrottling() {
        try {
            getEngine().activateThrottling();
        } catch (EngineClosedException ex) {
            // ignore
        }
    }

    public void deactivateThrottling() {
        try {
            getEngine().deactivateThrottling();
        } catch (EngineClosedException ex) {
            // ignore
        }
    }

    private void handleRefreshException(Exception e) {
        if (e instanceof EngineClosedException) {
            // ignore
        } else if (e instanceof RefreshFailedEngineException) {
            RefreshFailedEngineException rfee = (RefreshFailedEngineException) e;
            if (rfee.getCause() instanceof InterruptedException) {
                // ignore, we are being shutdown
            } else if (rfee.getCause() instanceof ClosedByInterruptException) {
                // ignore, we are being shutdown
            } else if (rfee.getCause() instanceof ThreadInterruptedException) {
                // ignore, we are being shutdown
            } else {
                if (state != IndexShardState.CLOSED) {
                    logger.warn("Failed to perform engine refresh", e);
                }
            }
        } else {
            if (state != IndexShardState.CLOSED) {
                logger.warn("Failed to perform engine refresh", e);
            }
        }
    }

    /**
     * Called when our shard is using too much heap and should move buffered indexed/deleted documents to disk.
     */
    public void writeIndexingBuffer() {
        if (canIndex() == false) {
            throw new UnsupportedOperationException();
        }
        try {
            Engine engine = getEngine();
            long bytes = engine.getIndexBufferRAMBytesUsed();

            // NOTE: this can be an overestimate by up to 20%, if engine uses IW.flush not refresh, because version map
            // memory is low enough, but this is fine because after the writes finish, IMC will poll again and see that
            // there's still up to the 20% being used and continue writing if necessary:
            logger.debug("add [{}] writing bytes for shard [{}]", new ByteSizeValue(bytes), shardId());
            writingBytes.addAndGet(bytes);
            try {
                engine.writeIndexingBuffer();
            } finally {
                writingBytes.addAndGet(-bytes);
                logger.debug("remove [{}] writing bytes for shard [{}]", new ByteSizeValue(bytes), shardId());
            }
        } catch (Exception e) {
            handleRefreshException(e);
        }
    }

    /**
     * Should be called for each no-op update operation to increment relevant statistics.
     *
     * @param type the doc type of the update
     */
    public void noopUpdate(String type) {
        internalIndexingStats.noopUpdate(type);
    }


    private void checkIndex() throws IOException {
        if (store.tryIncRef()) {
            try {
                doCheckIndex();
            } finally {
                store.decRef();
            }
        }
    }

    private void doCheckIndex() throws IOException {
        long timeNS = System.nanoTime();
        if (!Lucene.indexExists(store.directory())) {
            return;
        }
        BytesStreamOutput os = new BytesStreamOutput();
        PrintStream out = new PrintStream(os, false, StandardCharsets.UTF_8.name());

        if ("checksum".equals(checkIndexOnStartup)) {
            // physical verification only: verify all checksums for the latest commit
            IOException corrupt = null;
            MetadataSnapshot metadata = store.getMetadata();
            for (Map.Entry<String, StoreFileMetaData> entry : metadata.asMap().entrySet()) {
                try {
                    Store.checkIntegrity(entry.getValue(), store.directory());
                    out.println("checksum passed: " + entry.getKey());
                } catch (IOException exc) {
                    out.println("checksum failed: " + entry.getKey());
                    exc.printStackTrace(out);
                    corrupt = exc;
                }
            }
            out.flush();
            if (corrupt != null) {
                logger.warn("check index [failure]\n{}", new String(os.bytes().toBytes(), StandardCharsets.UTF_8));
                throw corrupt;
            }
        } else {
            // full checkindex
            try (CheckIndex checkIndex = new CheckIndex(store.directory())) {
                checkIndex.setInfoStream(out);
                CheckIndex.Status status = checkIndex.checkIndex();
                out.flush();

                if (!status.clean) {
                    if (state == IndexShardState.CLOSED) {
                        // ignore if closed....
                        return;
                    }
                    logger.warn("check index [failure]\n{}", new String(os.bytes().toBytes(), StandardCharsets.UTF_8));
                    if ("fix".equals(checkIndexOnStartup)) {
                        if (logger.isDebugEnabled()) {
                            logger.debug("fixing index, writing new segments file ...");
                        }
                        checkIndex.exorciseIndex(status);
                        if (logger.isDebugEnabled()) {
                            logger.debug("index fixed, wrote new segments file \"{}\"", status.segmentsFileName);
                        }
                    } else {
                        // only throw a failure if we are not going to fix the index
                        throw new IllegalStateException("index check failure but can't fix it");
                    }
                }
            }
        }

        if (logger.isDebugEnabled()) {
            logger.debug("check index [success]\n{}", new String(os.bytes().toBytes(), StandardCharsets.UTF_8));
        }

        recoveryState.getVerifyIndex().checkIndexTime(Math.max(0, TimeValue.nsecToMSec(System.nanoTime() - timeNS)));
    }

    Engine getEngine() {
        Engine engine = getEngineOrNull();
        if (engine == null) {
            throw new EngineClosedException(shardId);
        }
        return engine;
    }

    /**
     * NOTE: returns null if engine is not yet started (e.g. recovery phase 1, copying over index files, is still running), or if engine is
     * closed.
     */
    protected Engine getEngineOrNull() {
        return this.currentEngineReference.get();
    }

    class ShardEventListener implements Engine.EventListener {
        private final CopyOnWriteArrayList<Callback<ShardFailure>> delegates = new CopyOnWriteArrayList<>();

        // called by the current engine
        @Override
        public void onFailedEngine(String reason, @Nullable Throwable failure) {
            final ShardFailure shardFailure = new ShardFailure(shardRouting, reason, failure, getIndexUUID());
            for (Callback<ShardFailure> listener : delegates) {
                try {
                    listener.handle(shardFailure);
                } catch (Exception e) {
                    logger.warn("exception while notifying engine failure", e);
                }
            }
        }
    }

    private void createNewEngine(boolean skipTranslogRecovery, EngineConfig config) {
        synchronized (mutex) {
            if (state == IndexShardState.CLOSED) {
                throw new EngineClosedException(shardId);
            }
            assert this.currentEngineReference.get() == null;
            this.currentEngineReference.set(newEngine(skipTranslogRecovery, config));
        }

        // time elapses after the engine is created above (pulling the config settings) until we set the engine reference, during which
        // settings changes could possibly have happened, so here we forcefully push any config changes to the new engine:
        Engine engine = getEngineOrNull();

        // engine could perhaps be null if we were e.g. concurrently closed:
        if (engine != null) {
            engine.onSettingsChanged();
        }
    }

    protected Engine newEngine(boolean skipTranslogRecovery, EngineConfig config) {
        return engineFactory.newReadWriteEngine(config, skipTranslogRecovery);
    }

    /**
     * Returns <code>true</code> iff this shard allows primary promotion, otherwise <code>false</code>
     */
    public boolean allowsPrimaryPromotion() {
        return true;
    }

    // pkg private for testing
    void persistMetadata(ShardRouting newRouting, @Nullable ShardRouting currentRouting) throws IOException {
        assert newRouting != null : "newRouting must not be null";

        // only persist metadata if routing information that is persisted in shard state metadata actually changed
        if (currentRouting == null
            || currentRouting.primary() != newRouting.primary()
            || currentRouting.allocationId().equals(newRouting.allocationId()) == false) {
            assert currentRouting == null || currentRouting.isSameAllocation(newRouting);
            final String writeReason;
            if (currentRouting == null) {
                writeReason = "initial state with allocation id [" + newRouting.allocationId() + "]";
            } else {
                writeReason = "routing changed from " + currentRouting + " to " + newRouting;
            }
            logger.trace("{} writing shard state, reason [{}]", shardId, writeReason);
            final ShardStateMetaData newShardStateMetadata = new ShardStateMetaData(newRouting.primary(), getIndexUUID(), newRouting.allocationId());
            ShardStateMetaData.FORMAT.write(newShardStateMetadata, newShardStateMetadata.legacyVersion, shardPath().getShardStatePath());
        } else {
            logger.trace("{} skip writing shard state, has been written before", shardId);
        }
    }

    private String getIndexUUID() {
        return indexSettings.getUUID();
    }

    private DocumentMapperForType docMapper(String type) {
        return mapperService.documentMapperWithAutoCreate(type);
    }

    private final EngineConfig newEngineConfig(TranslogConfig translogConfig, QueryCachingPolicy cachingPolicy) {
        final TranslogRecoveryPerformer translogRecoveryPerformer = new TranslogRecoveryPerformer(shardId, mapperService, logger) {
            @Override
            protected void operationProcessed() {
                assert recoveryState != null;
                recoveryState.getTranslog().incrementRecoveredOperations();
            }

            @Override
            public int recoveryFromSnapshot(Engine engine, Translog.Snapshot snapshot) throws IOException {
                assert recoveryState != null;
                RecoveryState.Translog translogStats = recoveryState.getTranslog();
                translogStats.totalOperations(snapshot.totalOperations());
                translogStats.totalOperationsOnStart(snapshot.totalOperations());
                return super.recoveryFromSnapshot(engine, snapshot);
            }
        };
        return new EngineConfig(shardId,
            threadPool, indexSettings, warmer, store, deletionPolicy, indexSettings.getMergePolicy(),
            mapperService.indexAnalyzer(), similarityService.similarity(mapperService), codecService, shardEventListener, translogRecoveryPerformer, indexCache.query(), cachingPolicy, translogConfig,
            indexSettings.getSettings().getAsTime(IndexingMemoryController.SHARD_INACTIVE_TIME_SETTING, IndexingMemoryController.SHARD_DEFAULT_INACTIVE_TIME));
    }

    public Releasable acquirePrimaryOperationLock() {
        verifyNotClosed();
        verifyPrimary();
        return suspendableRefContainer.acquireUninterruptibly();
    }

    /**
     * acquires operation log. If the given primary term is lower then the one in {@link #shardRouting}
<<<<<<< HEAD
     * an {@link IllegalIndexShardStateException} is thrown.
     */
    public Releasable acquireReplicaOperationLock(long opPrimaryTerm) {
        verifyNotClosed();
        if (shardRouting.primaryTerm() > opPrimaryTerm) {
            throw new IllegalIndexShardStateException(shardId, state, "operation term [{}] is too old (current [{}])", opPrimaryTerm, shardRouting.primaryTerm());
        }
        if (shardRouting.primary() && shardRouting.isRelocationTarget() == false) {
            throw new IllegalIndexShardStateException(shardId, state, "shard is not a replica");
=======
     * an {@link IllegalArgumentException} is thrown.
     */
    public Releasable acquireReplicaOperationLock(long opPrimaryTerm) {
        verifyNotClosed();
        verifyReplicationTarget();
        if (primaryTerm > opPrimaryTerm) {
            // must use exception that is not ignored by replication logic. See TransportActions.isShardNotAvailableException
            throw new IllegalArgumentException(LoggerMessageFormat.format("{} operation term [{}] is too old (current [{}])",
                shardId, opPrimaryTerm, primaryTerm));
>>>>>>> b8227a72
        }
        return suspendableRefContainer.acquireUninterruptibly();
    }

    public int getActiveOperationsCount() {
        return suspendableRefContainer.activeRefs(); // refCount is incremented on creation and decremented on close
    }

    /**
     * Syncs the given location with the underlying storage unless already synced.
     */
    public void sync(Translog.Location location) {
        try {
            final Engine engine = getEngine();
            engine.getTranslog().ensureSynced(location);
        } catch (EngineClosedException ex) {
            // that's fine since we already synced everything on engine close - this also is conform with the methods documentation
        } catch (IOException ex) { // if this fails we are in deep shit - fail the request
            logger.debug("failed to sync translog", ex);
            throw new ElasticsearchException("failed to sync translog", ex);
        }
    }

    /**
     * Returns the current translog durability mode
     */
    public Translog.Durability getTranslogDurability() {
        return indexSettings.getTranslogDurability();
    }

    private final AtomicBoolean asyncFlushRunning = new AtomicBoolean();

    /**
     * Schedules a flush if needed but won't schedule more than one flush concurrently. The flush will be executed on the
     * Flush thread-pool asynchronously.
     *
     * @return <code>true</code> if a new flush is scheduled otherwise <code>false</code>.
     */
    public boolean maybeFlush() {
        if (shouldFlush()) {
            if (asyncFlushRunning.compareAndSet(false, true)) { // we can't use a lock here since we "release" in a different thread
                if (shouldFlush() == false) {
                    // we have to check again since otherwise there is a race when a thread passes
                    // the first shouldFlush() check next to another thread which flushes fast enough
                    // to finish before the current thread could flip the asyncFlushRunning flag.
                    // in that situation we have an extra unexpected flush.
                    asyncFlushRunning.compareAndSet(true, false);
                } else {
                    logger.debug("submitting async flush request");
                    final AbstractRunnable abstractRunnable = new AbstractRunnable() {
                        @Override
                        public void onFailure(Throwable t) {
                            if (state != IndexShardState.CLOSED) {
                                logger.warn("failed to flush index", t);
                            }
                        }

                        @Override
                        protected void doRun() throws Exception {
                            flush(new FlushRequest());
                        }

                        @Override
                        public void onAfter() {
                            asyncFlushRunning.compareAndSet(true, false);
                            maybeFlush(); // fire a flush up again if we have filled up the limits such that shouldFlush() returns true
                        }
                    };
                    threadPool.executor(ThreadPool.Names.FLUSH).execute(abstractRunnable);
                    return true;
                }
            }
        }
        return false;
    }

    /**
     * Simple struct encapsulating a shard failure
     *
     * @see IndexShard#addShardFailureCallback(Callback)
     */
    public static final class ShardFailure {
        public final ShardRouting routing;
        public final String reason;
        @Nullable
        public final Throwable cause;
        public final String indexUUID;

        public ShardFailure(ShardRouting routing, String reason, @Nullable Throwable cause, String indexUUID) {
            this.routing = routing;
            this.reason = reason;
            this.cause = cause;
            this.indexUUID = indexUUID;
        }
    }

    EngineFactory getEngineFactory() {
        return engineFactory;
    }

    /**
     * Returns <code>true</code> iff one or more changes to the engine are not visible to via the current searcher.
     * Otherwise <code>false</code>.
     *
     * @throws EngineClosedException  if the engine is already closed
     * @throws AlreadyClosedException if the internal indexwriter in the engine is already closed
     */
    public boolean isRefreshNeeded() {
        return getEngine().refreshNeeded();
    }

}<|MERGE_RESOLUTION|>--- conflicted
+++ resolved
@@ -452,15 +452,8 @@
 
     public Engine.Index prepareIndexOnPrimary(SourceToParse source, long version, VersionType versionType) {
         try {
-<<<<<<< HEAD
-            if (shardRouting.primary() == false) {
-                throw new IllegalIndexShardStateException(shardId, state, "shard is not a primary");
-            }
+            verifyPrimary();
             return prepareIndex(docMapper(source.type()), source, SequenceNumbersService.UNASSIGNED_SEQ_NO, version, versionType, Engine.Operation.Origin.PRIMARY);
-=======
-            verifyPrimary();
-            return prepareIndex(docMapper(source.type()), source, version, versionType, Engine.Operation.Origin.PRIMARY);
->>>>>>> b8227a72
         } catch (Throwable t) {
             verifyNotClosed(t);
             throw t;
@@ -469,15 +462,8 @@
 
     public Engine.Index prepareIndexOnReplica(SourceToParse source, long seqNo, long version, VersionType versionType) {
         try {
-<<<<<<< HEAD
-            if (shardRouting.primary() && shardRouting.isRelocationTarget() == false) {
-                throw new IllegalIndexShardStateException(shardId, state, "shard is not a replica");
-            }
+            verifyReplicationTarget();
             return prepareIndex(docMapper(source.type()), source, seqNo, version, versionType, Engine.Operation.Origin.REPLICA);
-=======
-            verifyReplicationTarget();
-            return prepareIndex(docMapper(source.type()), source, version, versionType, Engine.Operation.Origin.REPLICA);
->>>>>>> b8227a72
         } catch (Throwable t) {
             verifyNotClosed(t);
             throw t;
@@ -1426,17 +1412,6 @@
 
     /**
      * acquires operation log. If the given primary term is lower then the one in {@link #shardRouting}
-<<<<<<< HEAD
-     * an {@link IllegalIndexShardStateException} is thrown.
-     */
-    public Releasable acquireReplicaOperationLock(long opPrimaryTerm) {
-        verifyNotClosed();
-        if (shardRouting.primaryTerm() > opPrimaryTerm) {
-            throw new IllegalIndexShardStateException(shardId, state, "operation term [{}] is too old (current [{}])", opPrimaryTerm, shardRouting.primaryTerm());
-        }
-        if (shardRouting.primary() && shardRouting.isRelocationTarget() == false) {
-            throw new IllegalIndexShardStateException(shardId, state, "shard is not a replica");
-=======
      * an {@link IllegalArgumentException} is thrown.
      */
     public Releasable acquireReplicaOperationLock(long opPrimaryTerm) {
@@ -1446,7 +1421,6 @@
             // must use exception that is not ignored by replication logic. See TransportActions.isShardNotAvailableException
             throw new IllegalArgumentException(LoggerMessageFormat.format("{} operation term [{}] is too old (current [{}])",
                 shardId, opPrimaryTerm, primaryTerm));
->>>>>>> b8227a72
         }
         return suspendableRefContainer.acquireUninterruptibly();
     }
