--- conflicted
+++ resolved
@@ -19,18 +19,15 @@
 
 package org.elasticsearch.index.mapper.geo;
 
-import com.google.common.collect.Iterators;
 import org.apache.lucene.document.Field;
 import org.apache.lucene.document.FieldType;
+import org.apache.lucene.document.GeoPointField;
 import org.apache.lucene.index.DocValuesType;
-import org.apache.lucene.document.GeoPointField;
 import org.apache.lucene.index.IndexOptions;
-import org.elasticsearch.common.Explicit;
 import org.elasticsearch.common.Strings;
 import org.elasticsearch.common.geo.GeoPoint;
 import org.elasticsearch.common.geo.GeoUtils;
 import org.elasticsearch.common.settings.Settings;
-import org.elasticsearch.common.xcontent.XContentBuilder;
 import org.elasticsearch.common.xcontent.support.XContentMapValues;
 import org.elasticsearch.index.mapper.ContentPath;
 import org.elasticsearch.index.mapper.MappedFieldType;
@@ -39,10 +36,8 @@
 import org.elasticsearch.index.mapper.ParseContext;
 import org.elasticsearch.index.mapper.core.DoubleFieldMapper;
 import org.elasticsearch.index.mapper.core.StringFieldMapper;
-import org.elasticsearch.index.mapper.object.ArrayValueMapperParser;
 
 import java.io.IOException;
-import java.util.ArrayList;
 import java.util.Iterator;
 import java.util.List;
 import java.util.Map;
@@ -57,39 +52,11 @@
  * "lon" : 2.1
  * }
  */
-public class GeoPointFieldMapper extends BaseGeoPointFieldMapper implements ArrayValueMapperParser {
+public class GeoPointFieldMapper extends BaseGeoPointFieldMapper  {
 
     public static final String CONTENT_TYPE = "geo_point";
 
-<<<<<<< HEAD
-    public static class Names extends BaseGeoPointFieldMapper.Names {
-        public static final String IGNORE_MALFORMED = "ignore_malformed";
-    }
-
     public static class Defaults extends BaseGeoPointFieldMapper.Defaults {
-        public static final Explicit<Boolean> IGNORE_MALFORMED = new Explicit<>(false, false);
-=======
-    public static class Names {
-        public static final String LAT = "lat";
-        public static final String LAT_SUFFIX = "." + LAT;
-        public static final String LON = "lon";
-        public static final String LON_SUFFIX = "." + LON;
-        public static final String GEOHASH = "geohash";
-        public static final String GEOHASH_SUFFIX = "." + GEOHASH;
-        public static final String IGNORE_MALFORMED = "ignore_malformed";
-        public static final String COERCE = "coerce";
-    }
-
-    public static class Defaults {
-        public static final ContentPath.Type PATH_TYPE = ContentPath.Type.FULL;
-        public static final boolean ENABLE_LATLON = false;
-        public static final boolean ENABLE_GEOHASH = false;
-        public static final boolean ENABLE_GEOHASH_PREFIX = false;
-        public static final int GEO_HASH_PRECISION = GeoHashUtils.PRECISION;
-
-        public static final boolean IGNORE_MALFORMED = false;
-        public static final boolean COERCE = false;
->>>>>>> ee227efc
 
         public static final BaseGeoPointFieldType FIELD_TYPE = new GeoPointFieldType();
 
@@ -144,86 +111,8 @@
         }
 
         @Override
-<<<<<<< HEAD
         public GeoPointFieldMapper build(BuilderContext context) {
             return super.build(context);
-=======
-        public Mapper.Builder<?, ?> parse(String name, Map<String, Object> node, ParserContext parserContext) throws MapperParsingException {
-            Builder builder = geoPointField(name);
-            final boolean indexCreatedBeforeV2_0 = parserContext.indexVersionCreated().before(Version.V_2_0_0);
-            parseField(builder, name, node, parserContext);
-            for (Iterator<Map.Entry<String, Object>> iterator = node.entrySet().iterator(); iterator.hasNext();) {
-                Map.Entry<String, Object> entry = iterator.next();
-                String fieldName = Strings.toUnderscoreCase(entry.getKey());
-                Object fieldNode = entry.getValue();
-                if (fieldName.equals("path") && parserContext.indexVersionCreated().before(Version.V_2_0_0_beta1)) {
-                    builder.multiFieldPathType(parsePathType(name, fieldNode.toString()));
-                    iterator.remove();
-                } else if (fieldName.equals("lat_lon")) {
-                    builder.enableLatLon(XContentMapValues.nodeBooleanValue(fieldNode));
-                    iterator.remove();
-                } else if (fieldName.equals("geohash")) {
-                    builder.enableGeoHash(XContentMapValues.nodeBooleanValue(fieldNode));
-                    iterator.remove();
-                } else if (fieldName.equals("geohash_prefix")) {
-                    builder.geohashPrefix(XContentMapValues.nodeBooleanValue(fieldNode));
-                    if (XContentMapValues.nodeBooleanValue(fieldNode)) {
-                        builder.enableGeoHash(true);
-                    }
-                    iterator.remove();
-                } else if (fieldName.equals("precision_step")) {
-                    builder.precisionStep(XContentMapValues.nodeIntegerValue(fieldNode));
-                    iterator.remove();
-                } else if (fieldName.equals("geohash_precision")) {
-                    if (fieldNode instanceof Integer) {
-                        builder.geoHashPrecision(XContentMapValues.nodeIntegerValue(fieldNode));
-                    } else {
-                        builder.geoHashPrecision(GeoUtils.geoHashLevelsForPrecision(fieldNode.toString()));
-                    }
-                    iterator.remove();
-                } else if (fieldName.equals(Names.IGNORE_MALFORMED)) {
-                    if (builder.fieldType().coerce == false) {
-                        builder.fieldType().ignoreMalformed = XContentMapValues.nodeBooleanValue(fieldNode);
-                    }
-                    iterator.remove();
-                } else if (indexCreatedBeforeV2_0 && fieldName.equals("validate")) {
-                    if (builder.fieldType().ignoreMalformed == false) {
-                        builder.fieldType().ignoreMalformed = !XContentMapValues.nodeBooleanValue(fieldNode);
-                    }
-                   iterator.remove();
-                } else if (indexCreatedBeforeV2_0 && fieldName.equals("validate_lon")) {
-                    if (builder.fieldType().ignoreMalformed() == false) {
-                        builder.fieldType().ignoreMalformed = !XContentMapValues.nodeBooleanValue(fieldNode);
-                    }
-                    iterator.remove();
-                } else if (indexCreatedBeforeV2_0 && fieldName.equals("validate_lat")) {
-                    if (builder.fieldType().ignoreMalformed == false) {
-                        builder.fieldType().ignoreMalformed = !XContentMapValues.nodeBooleanValue(fieldNode);
-                    }
-                    iterator.remove();
-                } else if (fieldName.equals(Names.COERCE)) {
-                    builder.fieldType().coerce = XContentMapValues.nodeBooleanValue(fieldNode);
-                    if (builder.fieldType().coerce == true) {
-                        builder.fieldType().ignoreMalformed = true;
-                    }
-                    iterator.remove();
-                } else if (indexCreatedBeforeV2_0 && fieldName.equals("normalize")) {
-                    builder.fieldType().coerce = XContentMapValues.nodeBooleanValue(fieldNode);
-                    iterator.remove();
-                } else if (indexCreatedBeforeV2_0 && fieldName.equals("normalize_lat")) {
-                    builder.fieldType().coerce = XContentMapValues.nodeBooleanValue(fieldNode);
-                    iterator.remove();
-                } else if (indexCreatedBeforeV2_0 && fieldName.equals("normalize_lon")) {
-                    if (builder.fieldType().coerce == false) {
-                        builder.fieldType().coerce = XContentMapValues.nodeBooleanValue(fieldNode);
-                    }
-                    iterator.remove();
-                } else if (parseMultiField(builder, name, parserContext, fieldName, fieldNode)) {
-                    iterator.remove();
-                }
-            }
-            return builder;
->>>>>>> ee227efc
         }
     }
 
@@ -247,152 +136,18 @@
         }
     }
 
-<<<<<<< HEAD
     public static final class GeoPointFieldType extends BaseGeoPointFieldType {
-        private boolean ignoreMalformed = false;
-=======
-        private MappedFieldType latFieldType;
-        private MappedFieldType lonFieldType;
-        private boolean ignoreMalformed = false;
-        private boolean coerce = false;
->>>>>>> ee227efc
 
         public GeoPointFieldType() {
         }
 
         protected GeoPointFieldType(GeoPointFieldType ref) {
             super(ref);
-<<<<<<< HEAD
-=======
-            this.geohashFieldType = ref.geohashFieldType; // copying ref is ok, this can never be modified
-            this.geohashPrecision = ref.geohashPrecision;
-            this.geohashPrefixEnabled = ref.geohashPrefixEnabled;
-            this.latFieldType = ref.latFieldType; // copying ref is ok, this can never be modified
-            this.lonFieldType = ref.lonFieldType; // copying ref is ok, this can never be modified
-            this.coerce = ref.coerce;
->>>>>>> ee227efc
-            this.ignoreMalformed = ref.ignoreMalformed;
         }
 
         @Override
         public MappedFieldType clone() {
             return new GeoPointFieldType(this);
-        }
-
-        @Override
-        public boolean equals(Object o) {
-            if (!super.equals(o)) return false;
-            GeoPointFieldType that = (GeoPointFieldType) o;
-<<<<<<< HEAD
-            return ignoreMalformed == that.ignoreMalformed;
-=======
-            return geohashPrecision == that.geohashPrecision &&
-                geohashPrefixEnabled == that.geohashPrefixEnabled &&
-                coerce == that.coerce &&
-                ignoreMalformed == that.ignoreMalformed &&
-                java.util.Objects.equals(geohashFieldType, that.geohashFieldType) &&
-                java.util.Objects.equals(latFieldType, that.latFieldType) &&
-                java.util.Objects.equals(lonFieldType, that.lonFieldType);
->>>>>>> ee227efc
-        }
-
-        @Override
-        public int hashCode() {
-<<<<<<< HEAD
-            return java.util.Objects.hash(super.hashCode(), ignoreMalformed);
-=======
-            return java.util.Objects.hash(super.hashCode(), geohashFieldType, geohashPrecision, geohashPrefixEnabled, latFieldType,
-                    lonFieldType, coerce, ignoreMalformed);
-        }
-
-        @Override
-        public String typeName() {
-            return CONTENT_TYPE;
-        }
-        
-        @Override
-        public void checkCompatibility(MappedFieldType fieldType, List<String> conflicts, boolean strict) {
-            super.checkCompatibility(fieldType, conflicts, strict);
-            GeoPointFieldType other = (GeoPointFieldType)fieldType;
-            if (isLatLonEnabled() != other.isLatLonEnabled()) {
-                conflicts.add("mapper [" + names().fullName() + "] has different lat_lon");
-            }
-            if (isGeohashEnabled() != other.isGeohashEnabled()) {
-                conflicts.add("mapper [" + names().fullName() + "] has different geohash");
-            }
-            if (geohashPrecision() != other.geohashPrecision()) {
-                conflicts.add("mapper [" + names().fullName() + "] has different geohash_precision");
-            }
-            if (isGeohashPrefixEnabled() != other.isGeohashPrefixEnabled()) {
-                conflicts.add("mapper [" + names().fullName() + "] has different geohash_prefix");
-            }
-            if (isLatLonEnabled() && other.isLatLonEnabled() &&
-                latFieldType().numericPrecisionStep() != other.latFieldType().numericPrecisionStep()) {
-                conflicts.add("mapper [" + names().fullName() + "] has different precision_step");
-            }
-        }
-
-        public boolean isGeohashEnabled() {
-            return geohashFieldType != null;
-        }
-
-        public MappedFieldType geohashFieldType() {
-            return geohashFieldType;
-        }
-
-        public int geohashPrecision() {
-            return geohashPrecision;
-        }
-
-        public boolean isGeohashPrefixEnabled() {
-            return geohashPrefixEnabled;
-        }
-
-        public void setGeohashEnabled(MappedFieldType geohashFieldType, int geohashPrecision, boolean geohashPrefixEnabled) {
-            checkIfFrozen();
-            this.geohashFieldType = geohashFieldType;
-            this.geohashPrecision = geohashPrecision;
-            this.geohashPrefixEnabled = geohashPrefixEnabled;
-        }
-
-        public boolean isLatLonEnabled() {
-            return latFieldType != null;
-        }
-
-        public MappedFieldType latFieldType() {
-            return latFieldType;
->>>>>>> ee227efc
-        }
-
-        public boolean ignoreMalformed() {
-            return ignoreMalformed;
-        }
-
-        public void setIgnoreMalformed(boolean ignoreMalformed) {
-            checkIfFrozen();
-<<<<<<< HEAD
-=======
-            this.latFieldType = latFieldType;
-            this.lonFieldType = lonFieldType;
-        }
-
-        public boolean coerce() {
-            return this.coerce;
-        }
-
-        public void setCoerce(boolean coerce) {
-            checkIfFrozen();
-            this.coerce = coerce;
-        }
-
-        public boolean ignoreMalformed() {
-            return this.ignoreMalformed;
-        }
-
-        public void setIgnoreMalformed(boolean ignoreMalformed) {
-            checkIfFrozen();
->>>>>>> ee227efc
-            this.ignoreMalformed = ignoreMalformed;
         }
 
         @Override
@@ -406,24 +161,9 @@
     }
 
     public GeoPointFieldMapper(String simpleName, MappedFieldType fieldType, MappedFieldType defaultFieldType, Settings indexSettings,
-<<<<<<< HEAD
                                ContentPath.Type pathType, DoubleFieldMapper latMapper, DoubleFieldMapper lonMapper,
                                StringFieldMapper geohashMapper, MultiFields multiFields, CopyTo copyTo) {
         super(simpleName, fieldType, defaultFieldType, indexSettings, pathType, latMapper, lonMapper, geohashMapper, multiFields, copyTo);
-=======
-            ContentPath.Type pathType, DoubleFieldMapper latMapper, DoubleFieldMapper lonMapper, StringFieldMapper geohashMapper,
-            MultiFields multiFields) {
-        super(simpleName, fieldType, defaultFieldType, indexSettings, multiFields, null);
-        this.pathType = pathType;
-        this.latMapper = latMapper;
-        this.lonMapper = lonMapper;
-        this.geohashMapper = geohashMapper;
->>>>>>> ee227efc
-    }
-
-    @Override
-    protected String contentType() {
-        return CONTENT_TYPE;
     }
 
     @Override
@@ -436,184 +176,22 @@
         throw new UnsupportedOperationException("Parsing is implemented in parse(), this method should NEVER be called");
     }
 
-<<<<<<< HEAD
+    @Override
     protected void parse(ParseContext context, GeoPoint point, String geohash) throws IOException {
-        if (!fieldType().ignoreMalformed) {
-            if (point.lat() > 90.0 || point.lat() < -90.0) {
-                throw new IllegalArgumentException("illegal latitude value [" + point.lat() + "] for " + name());
-            }
-
-=======
-    @Override
-    public Mapper parse(ParseContext context) throws IOException {
-        ContentPath.Type origPathType = context.path().pathType();
-        context.path().pathType(pathType);
-        context.path().add(simpleName());
-
-        GeoPoint sparse = context.parseExternalValue(GeoPoint.class);
-        
-        if (sparse != null) {
-            parse(context, sparse, null);
-        } else {
-            sparse = new GeoPoint();
-            XContentParser.Token token = context.parser().currentToken();
-            if (token == XContentParser.Token.START_ARRAY) {
-                token = context.parser().nextToken();
-                if (token == XContentParser.Token.START_ARRAY) {
-                    // its an array of array of lon/lat [ [1.2, 1.3], [1.4, 1.5] ]
-                    while (token != XContentParser.Token.END_ARRAY) {
-                        parse(context, GeoUtils.parseGeoPoint(context.parser(), sparse), null);
-                        token = context.parser().nextToken();
-                    }
-                } else {
-                    // its an array of other possible values
-                    if (token == XContentParser.Token.VALUE_NUMBER) {
-                        double lon = context.parser().doubleValue();
-                        token = context.parser().nextToken();
-                        double lat = context.parser().doubleValue();
-                        while ((token = context.parser().nextToken()) != XContentParser.Token.END_ARRAY);
-                        parse(context, sparse.reset(lat, lon), null);
-                    } else {
-                        while (token != XContentParser.Token.END_ARRAY) {
-                            if (token == XContentParser.Token.VALUE_STRING) {
-                                parsePointFromString(context, sparse, context.parser().text());
-                            } else {
-                                parse(context, GeoUtils.parseGeoPoint(context.parser(), sparse), null);
-                            }
-                            token = context.parser().nextToken();
-                        }
-                    }
-                }
-            } else if (token == XContentParser.Token.VALUE_STRING) {
-                parsePointFromString(context, sparse, context.parser().text());
-            } else if (token != XContentParser.Token.VALUE_NULL) {
-                parse(context, GeoUtils.parseGeoPoint(context.parser(), sparse), null);
-            }
-        }
-
-        context.path().remove();
-        context.path().pathType(origPathType);
-        return null;
-    }
-
-    private void addGeohashField(ParseContext context, String geohash) throws IOException {
-        int len = Math.min(fieldType().geohashPrecision(), geohash.length());
-        int min = fieldType().isGeohashPrefixEnabled() ? 1 : geohash.length();
-
-        for (int i = len; i >= min; i--) {
-            // side effect of this call is adding the field
-            geohashMapper.parse(context.createExternalValueContext(geohash.substring(0, i)));
-        }
-    }
-
-    private void parsePointFromString(ParseContext context, GeoPoint sparse, String point) throws IOException {
-        if (point.indexOf(',') < 0) {
-            parse(context, sparse.resetFromGeoHash(point), point);
-        } else {
-            parse(context, sparse.resetFromString(point), null);
-        }
-    }
-
-    private void parse(ParseContext context, GeoPoint point, String geohash) throws IOException {
         if (fieldType().ignoreMalformed == false) {
             if (point.lat() > 90.0 || point.lat() < -90.0) {
                 throw new IllegalArgumentException("illegal latitude value [" + point.lat() + "] for " + name());
             }
->>>>>>> ee227efc
             if (point.lon() > 180.0 || point.lon() < -180) {
                 throw new IllegalArgumentException("illegal longitude value [" + point.lon() + "] for " + name());
             }
+        } else {
+            // LUCENE WATCH: This will be folded back into Lucene's GeoPointField
+            GeoUtils.normalizePoint(point);
         }
-
-<<<<<<< HEAD
-        // LUCENE WATCH: This will be folded back into Lucene's GeoPointField
-        GeoUtils.normalizePoint(point);
-=======
-        if (fieldType().coerce) {
-            // by setting coerce to false we are assuming all geopoints are already in a valid coordinate system
-            // thus this extra step can be skipped
-            // LUCENE WATCH: This will be folded back into Lucene's GeoPointField
-            GeoUtils.normalizePoint(point, true, true);
-        }
->>>>>>> ee227efc
-
         if (fieldType().indexOptions() != IndexOptions.NONE || fieldType().stored()) {
             context.doc().add(new GeoPointField(fieldType().names().indexName(), point.lon(), point.lat(), fieldType() ));
         }
-
         super.parse(context, point, geohash);
     }
-
-    @Override
-    public Iterator<Mapper> iterator() {
-        List<Mapper> extras = new ArrayList<>();
-        if (fieldType().isGeohashEnabled()) {
-            extras.add(geohashMapper);
-        }
-        return Iterators.concat(super.iterator(), extras.iterator());
-    }
-
-    @Override
-    protected void doXContentBody(XContentBuilder builder, boolean includeDefaults, Params params) throws IOException {
-        super.doXContentBody(builder, includeDefaults, params);
-<<<<<<< HEAD
-        if (includeDefaults || fieldType().ignoreMalformed != Defaults.IGNORE_MALFORMED.value()) {
-            builder.field(Names.IGNORE_MALFORMED, fieldType().ignoreMalformed);
-        }
-    }
-=======
-        if (includeDefaults || pathType != Defaults.PATH_TYPE) {
-            builder.field("path", pathType.name().toLowerCase(Locale.ROOT));
-        }
-        if (includeDefaults || fieldType().isLatLonEnabled() != Defaults.ENABLE_LATLON) {
-            builder.field("lat_lon", fieldType().isLatLonEnabled());
-        }
-        if (includeDefaults || fieldType().isGeohashEnabled() != Defaults.ENABLE_GEOHASH) {
-            builder.field("geohash", fieldType().isGeohashEnabled());
-        }
-        if (includeDefaults || fieldType().isGeohashPrefixEnabled() != Defaults.ENABLE_GEOHASH_PREFIX) {
-            builder.field("geohash_prefix", fieldType().isGeohashPrefixEnabled());
-        }
-        if (fieldType().isGeohashEnabled() && (includeDefaults || fieldType().geohashPrecision() != Defaults.GEO_HASH_PRECISION)) {
-            builder.field("geohash_precision", fieldType().geohashPrecision());
-        }
-        if (fieldType().isLatLonEnabled() && (includeDefaults || fieldType().latFieldType().numericPrecisionStep() != NumericUtils.PRECISION_STEP_DEFAULT)) {
-            builder.field("precision_step", fieldType().latFieldType().numericPrecisionStep());
-        }
-        if (includeDefaults || fieldType().coerce != Defaults.COERCE) {
-            builder.field(Names.COERCE, fieldType().coerce);
-        }
-        if (includeDefaults || fieldType().ignoreMalformed != Defaults.IGNORE_MALFORMED) {
-            builder.field(Names.IGNORE_MALFORMED, fieldType().ignoreMalformed);
-        }
-    }
-
-    public static class CustomGeoPointDocValuesField extends CustomNumericDocValuesField {
-
-        private final ObjectHashSet<GeoPoint> points;
-
-        public CustomGeoPointDocValuesField(String name, double lat, double lon) {
-            super(name);
-            points = new ObjectHashSet<>(2);
-            points.add(new GeoPoint(lat, lon));
-        }
-
-        public void add(double lat, double lon) {
-            points.add(new GeoPoint(lat, lon));
-        }
-
-        @Override
-        public BytesRef binaryValue() {
-            final byte[] bytes = new byte[points.size() * 16];
-            int off = 0;
-            for (Iterator<ObjectCursor<GeoPoint>> it = points.iterator(); it.hasNext(); ) {
-                final GeoPoint point = it.next().value;
-                ByteUtils.writeDoubleLE(point.getLat(), bytes, off);
-                ByteUtils.writeDoubleLE(point.getLon(), bytes, off + 8);
-                off += 16;
-            }
-            return new BytesRef(bytes);
-        }
-    }
->>>>>>> ee227efc
 }