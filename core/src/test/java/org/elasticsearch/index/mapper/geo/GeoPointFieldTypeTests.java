--- conflicted
+++ resolved
@@ -30,22 +30,6 @@
         return new GeoPointFieldMapper.GeoPointFieldType();
     }
 
-<<<<<<< HEAD
-    @Override
-    protected int numProperties() {
-        return 3 + super.numProperties();
-    }
-
-    @Override
-    protected void modifyProperty(MappedFieldType ft, int propNum) {
-        GeoPointFieldMapper.GeoPointFieldType gft = (GeoPointFieldMapper.GeoPointFieldType)ft;
-        switch (propNum) {
-            case 0: gft.setGeohashEnabled(new StringFieldMapper.StringFieldType(), 1, true); break;
-            case 1: gft.setLatLonEnabled(new DoubleFieldMapper.DoubleFieldType(), new DoubleFieldMapper.DoubleFieldType()); break;
-            case 2: gft.setIgnoreMalformed(!gft.ignoreMalformed()); break;
-            default: super.modifyProperty(ft, propNum - 3);
-        }
-=======
     @Before
     public void setupProperties() {
         addModifier(new Modifier("geohash", false, true) {
@@ -60,20 +44,5 @@
                 ((GeoPointFieldMapper.GeoPointFieldType)ft).setLatLonEnabled(new DoubleFieldMapper.DoubleFieldType(), new DoubleFieldMapper.DoubleFieldType());
             }
         });
-        addModifier(new Modifier("ignore_malformed", false, true) {
-            @Override
-            public void modify(MappedFieldType ft) {
-                GeoPointFieldMapper.GeoPointFieldType gft = (GeoPointFieldMapper.GeoPointFieldType)ft;
-                gft.setIgnoreMalformed(!gft.ignoreMalformed());
-            }
-        });
-        addModifier(new Modifier("coerce", false, true) {
-            @Override
-            public void modify(MappedFieldType ft) {
-                GeoPointFieldMapper.GeoPointFieldType gft = (GeoPointFieldMapper.GeoPointFieldType)ft;
-                gft.setCoerce(!gft.coerce());
-            }
-        });
->>>>>>> 2942efd8
     }
 }